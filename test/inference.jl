# This file is a part of Julia. License is MIT: http://julialang.org/license

# tests for Core.Inference correctness and precision

# issue 9770
@noinline x9770() = false
function f9770(x)
    return if x9770()
        g9770(:a, :foo)
    else
        x
    end
end
function g9770(x,y)
   return if isa(y, Symbol)
       f9770(x)
   else
       g9770(:a, :foo)
   end
end
@test g9770(:a, "c") === :a
@test g9770(:b, :c) === :b


# issue #1628
type I1628{X}
    x::X
end
let
    # here the potential problem is that the run-time value of static
    # parameter X in the I1628 constructor is (DataType,DataType),
    # but type inference will track it more accurately as
    # (Type{Integer}, Type{Int}).
    f1628() = I1628((Integer,Int))
    @test isa(f1628(), I1628{Tuple{DataType,DataType}})
end

let
    fT{T}(x::T) = T
    @test fT(Any) === DataType
    @test fT(Int) === DataType
    @test fT(Type{Any}) === DataType
    @test fT(Type{Int}) === DataType

    ff{T}(x::Type{T}) = T
    @test ff(Type{Any}) === Type{Any}
    @test ff(Type{Int}) === Type{Int}
    @test ff(Any) === Any
    @test ff(Int) === Int
end


# issue #3182
f3182{T}(::Type{T}) = 0
f3182(x) = 1
function g3182(t::DataType)
    # tricky thing here is that DataType is a concrete type, and a
    # subtype of Type, but we cannot infer the T in Type{T} just
    # by knowing (at compile time) that the argument is a DataType.
    # however the ::Type{T} method should still match at run time.
    return f3182(t)
end
@test g3182(Complex.body) == 0


# issue #5906

abstract Outer5906{T}

immutable Inner5906{T}
    a:: T
end

immutable Empty5906{T} <: Outer5906{T}
end

immutable Hanoi5906{T} <: Outer5906{T}
    a::T
    succ :: Outer5906{Inner5906{T}}
    Hanoi5906(a) = new(a, Empty5906{Inner5906{T}}())
end

function f5906{T}(h::Hanoi5906{T})
    if isa(h.succ, Empty5906) return end
    f5906(h.succ)
end

# can cause infinite recursion in type inference via instantiation of
# the type of the `succ` field
@test f5906(Hanoi5906{Int}(1)) === nothing

# issue on the flight from DFW
# (type inference deducing Type{:x} rather than Symbol)
type FooBarDFW{s}; end
fooDFW(p::Type{FooBarDFW}) = string(p.parameters[1])
fooDFW(p) = string(p.parameters[1])
@test fooDFW(FooBarDFW{:x}) == "x" # not ":x"

# Type inference for tuple parameters
immutable fooTuple{s}; end
barTuple1() = fooTuple{(:y,)}()
barTuple2() = fooTuple{tuple(:y)}()

@test Base.return_types(barTuple1,Tuple{})[1] == Base.return_types(barTuple2,Tuple{})[1] == fooTuple{(:y,)}

# issue #6050
@test Core.Inference.getfield_tfunc(
          Dict{Int64,Tuple{UnitRange{Int64},UnitRange{Int64}}},
          Core.Inference.Const(:vals)) == Array{Tuple{UnitRange{Int64},UnitRange{Int64}},1}

# issue #12476
function f12476(a)
    (k, v) = a
    return v
end
@inferred f12476(1.0 => 1)


# issue #12551 (make sure these don't throw in inference)
Base.return_types(unsafe_load, (Ptr{nothing},))
Base.return_types(getindex, (Vector{nothing},))


# issue #12636
module MyColors

abstract Paint{T}
immutable RGB{T<:AbstractFloat} <: Paint{T}
    r::T
    g::T
    b::T
end

myeltype{T}(::Type{Paint{T}}) = T
myeltype{P<:Paint}(::Type{P}) = myeltype(supertype(P))
myeltype(::Type{Any}) = Any

end

@test @inferred(MyColors.myeltype(MyColors.RGB{Float32})) == Float32
@test @inferred(MyColors.myeltype(MyColors.RGB)) == Any


# issue #12826
f12826{I<:Integer}(v::Vector{I}) = v[1]
@test Base.return_types(f12826,Tuple{Array{I,1} where I<:Integer})[1] == Integer


# non-terminating inference, issue #14009
# non-terminating codegen, issue #16201
type A14009{T}; end
A14009{T}(a::T) = A14009{T}()
f14009(a) = rand(Bool) ? f14009(A14009(a)) : a
code_typed(f14009, (Int,))
code_llvm(DevNull, f14009, (Int,))

type B14009{T}; end
g14009(a) = g14009(B14009{a})
code_typed(g14009, (Type{Int},))
code_llvm(DevNull, f14009, (Int,))


# issue #9232
arithtype9232{T<:Real}(::Type{T},::Type{T}) = arithtype9232(T)
result_type9232{T1<:Number,T2<:Number}(::Type{T1}, ::Type{T2}) = arithtype9232(T1, T2)
# this gave a "type too large", but not reliably
@test length(code_typed(result_type9232, Tuple{(Type{_} where _<:Union{Float32,Float64}), Type{T2} where T2<:Number})) == 1


# issue #10878
function g10878(x; kw...); end
invoke_g10878() = invoke(g10878, Tuple{Any}, 1)
@code_typed invoke_g10878()
code_llvm(DevNull, invoke_g10878, ())


# issue #10930
@test isa(code_typed(promote,(Any,Any,Vararg{Any})), Array)
find_tvar10930{T<:Tuple}(sig::Type{T}) = 1
function find_tvar10930(arg)
    if arg<:Tuple
        find_tvar10930(arg[random_var_name])
    end
    return 1
end
@test find_tvar10930(Vararg{Int}) === 1


# issue #12474
@generated function f12474(::Any)
    :(for i in 1
      end)
end
let
    ast12474 = code_typed(f12474, Tuple{Float64})
    @test isleaftype(ast12474[1][2])
    @test all(isleaftype, ast12474[1][1].slottypes)
end


# pr #15259
immutable A15259
    x
    y
end
# check that allocation was ellided
@eval f15259(x,y) = (a = $(Expr(:new, :A15259, :x, :y)); (a.x, a.y, getfield(a,1), getfield(a, 2)))
@test isempty(filter(x -> isa(x,Expr) && x.head === :(=) &&
                          isa(x.args[2], Expr) && x.args[2].head === :new,
                     code_typed(f15259, (Any,Int))[1][1].code))
@test f15259(1,2) == (1,2,1,2)
# check that error cases are still correct
@eval g15259(x,y) = (a = $(Expr(:new, :A15259, :x, :y)); a.z)
@test_throws ErrorException g15259(1,1)
@eval h15259(x,y) = (a = $(Expr(:new, :A15259, :x, :y)); getfield(a, 3))
@test_throws BoundsError h15259(1,1)


# issue #7810
type Foo7810{T<:AbstractVector}
    v::T
end
bar7810() = [Foo7810([(a,b) for a in 1:2]) for b in 3:4]
@test Base.return_types(bar7810,Tuple{})[1] == Array{Foo7810{Array{Tuple{Int,Int},1}},1}


# issue #11366
f11366{T}(x::Type{Ref{T}}) = Ref{x}
@test !isleaftype(Base.return_types(f11366, (Any,))[1])


let f(T) = Type{T}
    @test Base.return_types(f, Tuple{Type{Int}}) == [Type{Type{Int}}]
end

# issue #9222
function SimpleTest9222{T1<:Real}(pdedata, mu_actual::Vector{T1},
        nu_actual::Vector{T1}, v0::Vector{T1}, epsilon::T1, beta::Vector{T1},
        delta::T1, l::T1, R::T1, s0::T1, show_trace::Bool = true)
    return 0.0
end
function SimpleTest9222{T1<:Real}(pdedata, mu_actual::Vector{T1},
        nu_actual::Vector{T1}, v0::Vector{T1}, epsilon::T1, beta::Vector{T1},
        delta::T1, l::T1, R::T1)
    return SimpleTest9222(pdedata, mu_actual, nu_actual, v0, epsilon,
        beta, delta, l, R, v0[1])
end
function foo9222()
    v0 = rand(10)
    mu_actual = rand(10)
    nu_actual = rand(10)
    SimpleTest9222(0.0, mu_actual, nu_actual, v0, 0.0, [1.0,1.0], 0.5, 5.0, 20.0)
end
@test 0.0 == foo9222()

# make sure none of the slottypes are left as Core.Inference.Const objects
function f18679()
    for i = 1:2
        if i == 1
            a = ((),)
        else
            return a[1]
        end
    end
end
g18679(x::Tuple) = ()
g18679() = g18679(any_undef_global::Union{Int,Tuple{}})
for code in Any[
        @code_typed(f18679())[1]
        @code_typed(g18679())[1]]
    @test all(x->isa(x, Type), code.slottypes)
    local notconst(other::ANY) = true
    notconst(slot::TypedSlot) = @test isa(slot.typ, Type)
    function notconst(expr::Expr)
        @test isa(expr.typ, Type)
        for a in expr.args
            notconst(a)
        end
    end
    for e in code.code
        notconst(e)
    end
end

# branching based on inferrable conditions
let f(x) = isa(x,Int) ? 1 : ""
    @test Base.return_types(f, Tuple{Int}) == [Int]
end

let g() = Int <: Real ? 1 : ""
    @test Base.return_types(g, Tuple{}) == [Int]
end

typealias NInt{N} Tuple{Vararg{Int, N}}
@test Base.eltype(NInt) === Int
fNInt(x::NInt) = (x...)
gNInt() = fNInt(x)
@test Base.return_types(gNInt, ()) == Any[NInt]

# issue #17572
function f17572{A}(::Type{Val{A}})
    return Tuple{Int}(Tuple{A}((1,)))
end
# test that inference doesn't error
@test isa(code_typed(f17572, (Type{Val{0}},)), Array)

# === with singleton constants
let f(x) = (x===nothing) ? 1 : 1.0
    @test Base.return_types(f, (Void,)) == Any[Int]
end

# issue #16530
type Foo16530a{dim}
    c::Vector{NTuple{dim, Float64}}
    d::Vector
end
type Foo16530b{dim}
    c::Vector{NTuple{dim, Float64}}
end
f16530a() = fieldtype(Foo16530a, :c)
f16530a(c) = fieldtype(Foo16530a, c)
f16530b() = fieldtype(Foo16530b, :c)
f16530b(c) = fieldtype(Foo16530b, c)

let T = Vector{Tuple{Vararg{Float64,dim}}} where dim
    @test f16530a() == T
    @test f16530a(:c) == T
    @test Base.return_types(f16530a, ()) == Any[Type{T}]
    @test Base.return_types(f16530b, ()) == Any[Type{T}]
    @test Base.return_types(f16530b, (Symbol,)) == Any[Type{T}]
end
@test f16530a(:d) == Vector

let T1 = Tuple{Int, Float64},
    T2 = Tuple{Int, Float32},
    T = Tuple{T1, T2}

    global f18037
    f18037() = fieldtype(T, 1)
    f18037(i) = fieldtype(T, i)

    @test f18037() === T1
    @test f18037(1) === T1
    @test f18037(2) === T2

    @test Base.return_types(f18037, ()) == Any[Type{T1}]
    @test Base.return_types(f18037, (Int,)) == Any[Union{Type{T1},Type{T2}}]
end

# issue #18015
type Triple18015
    a::Int
    b::Int
    c::Int
end
a18015(tri) = tri.a
b18015(tri) = tri.b
c18015(tri) = tri.c
setabc18015!(tri, a, b, c) = (tri.a = a; tri.b = b; tri.c = c)
let tri = Triple18015(1, 2, 3)
    setabc18015!(tri, b18015(tri), c18015(tri), a18015(tri))
    @test tri.a === 2 && tri.b === 3 && tri.c === 1
end

# issue #18222
f18222{T<:AbstractFloat}(::Union{T, Int}) = false
f18222(x) = true
g18222(x) = f18222(x)
@test f18222(1) == g18222(1) == true
@test f18222(1.0) == g18222(1.0) == false

# issue #18399
# TODO: this test is rather brittle
type TSlow18399{T}
    x::T
end
function hvcat18399(as)
    cb = ri->as[ri]
    g = Base.Generator(cb, 1)
    return g.f(1)
end
function cat_t18399(X...)
    for i = 2:1
        X[i]
        d->i
    end
end
C18399 = TSlow18399{Int}(1)
GB18399 = TSlow18399{Int}(1)
function test18399(C)
    B = GB18399::Union{TSlow18399{Int},TSlow18399{Any}}
    cat_t18399()
    cat_t18399(B, B, B)
    hvcat18399((C,))
    return hvcat18399(((2, 3),))
end
@test test18399(C18399) == (2, 3)

# issue #18450
f18450() = ifelse(true, Tuple{Vararg{Int}}, Tuple{Vararg})
@test f18450() == Tuple{Vararg{Int}}

# issue #18569
@test !Core.Inference.isconstType(Type{Tuple})

# ensure pure attribute applies correctly to all signatures of fpure
Base.@pure function fpure(a=rand(); b=rand())
    # use the `rand` function since it is known to be `@inline`
    # but would be too big to inline
    return a + b + rand()
end
gpure() = fpure()
gpure(x::Irrational) = fpure(x)
@test which(fpure, ()).source.pure
@test which(fpure, (typeof(pi),)).source.pure
@test !which(gpure, ()).source.pure
@test !which(gpure, (typeof(pi),)).source.pure
@test @code_typed(gpure())[1].pure
@test @code_typed(gpure(π))[1].pure
@test gpure() == gpure() == gpure()
@test gpure(π) == gpure(π) == gpure(π)

# Make sure @pure works for functions using the new syntax
Base.@pure (fpure2(x::T) where T) = T
@test which(fpure2, (Int64,)).source.pure

# issue #10880
function cat10880(a, b)
    Tuple{a.parameters..., b.parameters...}
end
@inferred cat10880(Tuple{Int8,Int16}, Tuple{Int32})

# issue #19348
function is_typed_expr(e::Expr)
    if e.head === :call ||
       e.head === :invoke ||
       e.head === :new ||
       e.head === :copyast ||
       e.head === :inert
        return true
    end
    return false
end
test_inferred_static(other::ANY) = true
test_inferred_static(slot::TypedSlot) = @test isleaftype(slot.typ)
function test_inferred_static(expr::Expr)
    if is_typed_expr(expr)
        @test isleaftype(expr.typ)
    end
    for a in expr.args
        test_inferred_static(a)
    end
end
function test_inferred_static(arrow::Pair)
    code, rt = arrow
    @test isleaftype(rt)
    @test code.inferred
    @test all(x->isleaftype(x), code.slottypes)
    @test all(x->isleaftype(x), code.ssavaluetypes)
    for e in code.code
        test_inferred_static(e)
    end
end

function g19348(x)
    a, b = x
    return a + b
end
test_inferred_static(@code_typed g19348((1, 2.0)))

# issue #5575
f5575() = zeros(Type[Float64][1], 1)
@test Base.return_types(f5575, ())[1] == Vector

# make sure Tuple{unknown} handles the possibility that `unknown` is a Vararg
function maybe_vararg_tuple_1()
    x = Any[Vararg{Int}][1]
    Tuple{x}
end
@test Type{Tuple{Vararg{Int}}} <: Base.return_types(maybe_vararg_tuple_1, ())[1]
function maybe_vararg_tuple_2()
    x = Type[Vararg{Int}][1]
    Tuple{x}
end
@test Type{Tuple{Vararg{Int}}} <: Base.return_types(maybe_vararg_tuple_2, ())[1]

# inference of `fieldtype`
type UndefField__
    x::Union{}
end
f_infer_undef_field() = fieldtype(UndefField__, :x)
@test Base.return_types(f_infer_undef_field, ()) == Any[Type{Union{}}]
@test f_infer_undef_field() === Union{}

type HasAbstractlyTypedField
    x::Union{Int,String}
end
f_infer_abstract_fieldtype() = fieldtype(HasAbstractlyTypedField, :x)
@test Base.return_types(f_infer_abstract_fieldtype, ()) == Any[Type{Union{Int,String}}]

# issue #11480
@noinline f11480(x,y) = x
let A = Ref
    function h11480(x::A{A{A{A{A{A{A{A{A{Int}}}}}}}}}) # enough for type_too_complex
        y :: Tuple{Vararg{typeof(x)}} = (x,) # apply_type(Vararg, too_complex) => TypeVar(_,Vararg)
        f(y[1], # fool getfield logic : Tuple{_<:Vararg}[1] => Vararg
          1) # make it crash by construction of the signature Tuple{Vararg,Int}
    end
    @test !Base.isvarargtype(Base.return_types(h11480, (Any,))[1])
end

# Issue 19641
foo19641() = let a = 1.0
    Core.Inference.return_type(x -> x + a, Tuple{Float64})
end
@inferred foo19641()

test_fast_eq(a, b) = @fastmath a == b
test_fast_ne(a, b) = @fastmath a != b
test_fast_lt(a, b) = @fastmath a < b
test_fast_le(a, b) = @fastmath a <= b
@inferred test_fast_eq(1f0, 1f0)
@inferred test_fast_ne(1f0, 1f0)
@inferred test_fast_lt(1f0, 1f0)
@inferred test_fast_le(1f0, 1f0)
@inferred test_fast_eq(1.0, 1.0)
@inferred test_fast_ne(1.0, 1.0)
@inferred test_fast_lt(1.0, 1.0)
@inferred test_fast_le(1.0, 1.0)

abstract AbstractMyType18457{T,F,G}
immutable MyType18457{T,F,G}<:AbstractMyType18457{T,F,G} end
tpara18457{I}(::Type{AbstractMyType18457{I}}) = I
tpara18457{A<:AbstractMyType18457}(::Type{A}) = tpara18457(supertype(A))
@test tpara18457(MyType18457{true}) === true

@testset "type inference error #19322" begin
    Y_19322 = reshape(round.(Int, abs.(randn(5*1000)))+1,1000,5)

    function FOO_19322(Y::AbstractMatrix; frac::Float64=0.3, nbins::Int=100, n_sims::Int=100)
        num_iters, num_chains = size(Y)
        start_iters = unique([1; [round(Int64, s) for s in logspace(log(10,100),
                                                                    log(10,num_iters/2),nbins-1)]])
        result = zeros(Float64, 10, length(start_iters) * num_chains)
        j=1
        for c in 1:num_chains
            for st in 1:length(start_iters)
                n = length(start_iters[st]:num_iters)
                idx1 = start_iters[st]:round(Int64, start_iters[st] + frac * n - 1)
                idx2 = round(Int64, num_iters - frac * n + 1):num_iters
                y1 = Y[idx1,c]
                y2 = Y[idx2,c]
                n_min = min(length(y1), length(y2))
                X = [y1[1:n_min] y2[(end - n_min + 1):end]]
            end
        end
    end

    @test_nowarn FOO_19322(Y_19322)
end

randT_inferred_union() = rand(Bool) ? rand(Bool) ? 1 : 2.0 : nothing
function f_inferred_union()
    b = randT_inferred_union()
    if !(nothing !== b) === true
        return f_inferred_union_nothing(b)
    elseif (isa(b, Float64) === true) !== false
        return f_inferred_union_float(b)
    else
        return f_inferred_union_int(b)
    end
end
f_inferred_union_nothing(::Void) = 1
f_inferred_union_nothing(::Any) = "broken"
f_inferred_union_float(::Float64) = 2
f_inferred_union_float(::Any) = "broken"
f_inferred_union_int(::Int) = 3
f_inferred_union_int(::Any) = "broken"
@test @inferred(f_inferred_union()) in (1, 2, 3)

# issue #11015
type AT11015
    f::Union{Bool,Function}
end

g11015{S}(::Type{S}, ::S) = 1
f11015(a::AT11015) = g11015(Base.fieldtype(typeof(a), :f), true)
g11015(::Type{Bool}, ::Bool) = 2.0
@test Int <: Base.return_types(f11015, (AT11015,))[1]
@test f11015(AT11015(true)) === 1

<<<<<<< HEAD
# Inference for some type-level computation
fUnionAll{T}(::Type{T}) = Type{S} where S <: T
@inferred fUnionAll(Real) == Type{T} where T <: Real
@inferred fUnionAll(Rational{T} where T <: AbstractFloat) == Type{T} where T<:(Rational{S} where S <: AbstractFloat)

fComplicatedUnionAll{T}(::Type{T}) = Type{Tuple{S,rand() >= 0.5 ? Int : Float64}} where S <: T
let pub = Base.parameter_upper_bound, x = fComplicatedUnionAll(Real)
    @test pub(pub(x, 1), 1) == Real
    @test pub(pub(x, 1), 2) == Int || pub(pub(x, 1), 2) == Float64
end
=======
# issue #20267
type T20267{T}
    inds::Vector{T}
end
# infinite type growth via lower bounds (formed by intersection)
f20267(x::T20267{T}, y::T) where (T) = f20267(Any[1][1], x.inds)
@test Base.return_types(f20267, (Any, Any)) == Any[Union{}]
>>>>>>> 9ac4cdf4
<|MERGE_RESOLUTION|>--- conflicted
+++ resolved
@@ -589,7 +589,6 @@
 @test Int <: Base.return_types(f11015, (AT11015,))[1]
 @test f11015(AT11015(true)) === 1
 
-<<<<<<< HEAD
 # Inference for some type-level computation
 fUnionAll{T}(::Type{T}) = Type{S} where S <: T
 @inferred fUnionAll(Real) == Type{T} where T <: Real
@@ -600,12 +599,11 @@
     @test pub(pub(x, 1), 1) == Real
     @test pub(pub(x, 1), 2) == Int || pub(pub(x, 1), 2) == Float64
 end
-=======
+
 # issue #20267
 type T20267{T}
     inds::Vector{T}
 end
 # infinite type growth via lower bounds (formed by intersection)
 f20267(x::T20267{T}, y::T) where (T) = f20267(Any[1][1], x.inds)
-@test Base.return_types(f20267, (Any, Any)) == Any[Union{}]
->>>>>>> 9ac4cdf4
+@test Base.return_types(f20267, (Any, Any)) == Any[Union{}]