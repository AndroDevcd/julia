--- conflicted
+++ resolved
@@ -954,11 +954,7 @@
                      jl_symbol("add_int"), jl_symbol("sub_int"),
                      jl_symbol("mul_int"), 
                      jl_symbol("add_float"), jl_symbol("sub_float"),
-<<<<<<< HEAD
-                     jl_symbol("mul_float"),
-=======
                      jl_symbol("mul_float"), jl_symbol("ccall"),
->>>>>>> 1554c2fe
                      jl_symbol("box"), jl_symbol("unbox"),
                      jl_symbol("eq_int"), jl_symbol("slt_int"),
                      jl_symbol("sle_int"), jl_symbol("ne_int"),
