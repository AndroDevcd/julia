--- conflicted
+++ resolved
@@ -14,28 +14,16 @@
 endif
 
 ifeq ($(OS),Darwin)
-<<<<<<< HEAD
-LIBS += -framework CoreServices
-endif
-
-WEBSERVER_SRCS = webserver.cpp server.cpp jsoncpp.cpp
-=======
 LIBS += -framework ApplicationServices
 endif
 
 WEBSERVER_SRCS = webserver.o server.o jsoncpp.o
->>>>>>> 9195df4e
 
-%.o: %.cpp
+%.o: %.cpp *.h
 	$(QUIET_CC)$(CXX) $(CPPFLAGS) $(CXXFLAGS) $(SHIPFLAGS) -c $< -o $@
-%.do: %.cpp
+%.do: %.cpp *.h
 	$(QUIET_CC)$(CXX) $(CPPFLAGS) $(CXXFLAGS) $(DEBUGFLAGS) -c $< -o $@
 
-<<<<<<< HEAD
-	
-=======
-LAUNCH_SCRIPT = launch-julia-webserver
->>>>>>> 9195df4e
 ifeq ($(OS),WINNT)
 LAUNCH_SCRIPT = launch-julia-webserver.bat
 $(USRBIN)/$(LAUNCH_SCRIPT): ${JULIAHOME}/contrib/windows/*.bat
@@ -51,18 +39,6 @@
 release debug:
 	$(MAKE) julia-$@
 
-<<<<<<< HEAD
-$(USRBIN)/julia-release-webserver: $(WEBSERVER_SRCS) server.h
-	$(QUIET_LINK) $(CXX) $(CXXFLAGS) -o $@ $(SHIPFLAGS) $(WEBSERVER_SRCS) $(LIBS)
-
-$(USRBIN)/julia-debug-webserver: $(WEBSERVER_SRCS) server.h
-	$(QUIET_LINK) $(CXX) $(CXXFLAGS) -o $@ $(DEBUGFLAGS) $(WEBSERVER_SRCS) $(LIBS)
-	
-clean:
-	rm -f *.o *.do
-	rm -f $(USRBIN)/julia-*-webserver
-	rm -f $(USRBIN)/*.bat
-=======
 $(BUILD)/bin/julia-release-webserver: $(WEBSERVER_SRCS)
 	$(QUIET_LINK) $(CXX) $(CPPFLAGS) $(CXXFLAGS) -o $@ $(SHIPFLAGS) $(LDFLAGS) $(WEBSERVER_SRCS) $(LIBS)
 
@@ -75,4 +51,4 @@
 clean:
 	rm -f *.o *.do
 	rm -f $(BUILD)/bin/julia-*-webserver
->>>>>>> 9195df4e
+	rm -f $(BUILD)/bin/*.bat