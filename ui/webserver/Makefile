JULIAHOME = $(shell pwd)/../..
include $(JULIAHOME)/Make.inc

LIBS = -lpthread

WEBSERVER_SRCS = webserver.cpp server.cpp network.cpp

%.o: %.c
	$(CC) $(CFLAGS) $(SHIPFLAGS) -c $< -o $@
%.do: %.c
	$(CC) $(CFLAGS) $(DEBUGFLAGS) -c $< -o $@

julia-debug julia-release: %: %-webserver

julia-release-webserver: $(WEBSERVER_SRCS)
	$(CXX) $(CXXFLAGS) -o $@ $(SHIPFLAGS) $(WEBSERVER_SRCS) $(LIBS)
	cp $@ $(JULIAHOME)/$@

<<<<<<< HEAD
julia-debug-webserver: $(WEBSERVER_SRCS)
	$(CXX) $(CXXFLAGS) -o $@ $(DEBUGFLAGS) $(WEBSERVER_SRCS) $(LIBS)
	cp $@ $(JULIAHOME)/$@
=======
webserver: $(WEBSERVER_SRCS)
	$(CXX) $(CXXFLAGS) $(SHIPFLAGS) -I$(JULIAHOME)/src -I$(JULIAHOME)/src/support -c $(WEBSERVER_SRCS)
	$(CXX) -o $@ $(SHIPFLAGS) $(WEBSERVER_OBJS) $(LIBJULIA_RELEASE) $(LIBS)
	cp webserver $(JULIAHOME)/webserver
>>>>>>> b39c7a28

clean:
	rm -f *.o *.do
	rm -f julia-release-webserver
	rm -f julia-debug-webserver
	rm -f $(JULIAHOME)/julia-release-webserver
	rm -f $(JULIAHOME)/julia-debug-webserver<|MERGE_RESOLUTION|>--- conflicted
+++ resolved
@@ -16,16 +16,9 @@
 	$(CXX) $(CXXFLAGS) -o $@ $(SHIPFLAGS) $(WEBSERVER_SRCS) $(LIBS)
 	cp $@ $(JULIAHOME)/$@
 
-<<<<<<< HEAD
 julia-debug-webserver: $(WEBSERVER_SRCS)
 	$(CXX) $(CXXFLAGS) -o $@ $(DEBUGFLAGS) $(WEBSERVER_SRCS) $(LIBS)
 	cp $@ $(JULIAHOME)/$@
-=======
-webserver: $(WEBSERVER_SRCS)
-	$(CXX) $(CXXFLAGS) $(SHIPFLAGS) -I$(JULIAHOME)/src -I$(JULIAHOME)/src/support -c $(WEBSERVER_SRCS)
-	$(CXX) -o $@ $(SHIPFLAGS) $(WEBSERVER_OBJS) $(LIBJULIA_RELEASE) $(LIBS)
-	cp webserver $(JULIAHOME)/webserver
->>>>>>> b39c7a28
 
 clean:
 	rm -f *.o *.do
