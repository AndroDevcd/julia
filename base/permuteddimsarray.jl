--- conflicted
+++ resolved
@@ -16,9 +16,6 @@
     end
 end
 
-<<<<<<< HEAD
-function PermutedDimsArray(data::AbstractArray{T,N}, perm) where (T,N)
-=======
 """
     PermutedDimsArray(A, perm) -> B
 
@@ -42,8 +39,7 @@
 true
 ```
 """
-function PermutedDimsArray{T,N}(data::AbstractArray{T,N}, perm)
->>>>>>> 3db01933
+function PermutedDimsArray(data::AbstractArray{T,N}, perm) where (T,N)
     length(perm) == N || throw(ArgumentError(string(perm, " is not a valid permutation of dimensions 1:", N)))
     iperm = invperm(perm)
     PermutedDimsArray{T,N,(perm...,),(iperm...,),typeof(data)}(data)
